--- conflicted
+++ resolved
@@ -86,43 +86,28 @@
 msgid "Hide/Show the control bar"
 msgstr "显示/隐藏控制栏"
 
-<<<<<<< HEAD
-#: ../vnc.html:106
-msgid "Move/Drag viewport"
-=======
 #: ../vnc.html:74
 msgid "Drag"
 msgstr "拖动"
 
 #: ../vnc.html:74
-msgid "Move/Drag Viewport"
->>>>>>> 90a6c7bb
+msgid "Move/Drag viewport"
 msgstr "移动/拖动窗口"
 
 #: ../vnc.html:80
 msgid "Keyboard"
 msgstr "键盘"
 
-<<<<<<< HEAD
-#: ../vnc.html:124
+#: ../vnc.html:80
 msgid "Show keyboard"
-=======
-#: ../vnc.html:80
-msgid "Show Keyboard"
->>>>>>> 90a6c7bb
 msgstr "显示键盘"
 
 #: ../vnc.html:85
 msgid "Extra keys"
 msgstr "额外按键"
 
-<<<<<<< HEAD
-#: ../vnc.html:131
+#: ../vnc.html:85
 msgid "Show extra keys"
-=======
-#: ../vnc.html:85
-msgid "Show Extra Keys"
->>>>>>> 90a6c7bb
 msgstr "显示额外按键"
 
 #: ../vnc.html:90
@@ -206,73 +191,39 @@
 msgstr "在下面的文本区域中编辑剪贴板内容。"
 
 #: ../vnc.html:143
-msgid "Full Screen"
+msgid "Full screen"
 msgstr "全屏"
 
 #: ../vnc.html:148 ../vnc.html:154
 msgid "Settings"
 msgstr "设置"
 
-<<<<<<< HEAD
-#: ../vnc.html:200
-msgid "Encrypt"
-msgstr "加密"
-
-#: ../vnc.html:202
+#: ../vnc.html:158
 msgid "Shared mode"
 msgstr "分享模式"
 
-#: ../vnc.html:205
+#: ../vnc.html:161
 msgid "View only"
 msgstr "仅查看"
 
-#: ../vnc.html:209
+#: ../vnc.html:165
 msgid "Clip to window"
 msgstr "限制/裁切窗口大小"
 
-#: ../vnc.html:212
+#: ../vnc.html:168
 msgid "Scaling mode:"
-=======
-#: ../vnc.html:158
-msgid "Shared Mode"
-msgstr "分享模式"
-
-#: ../vnc.html:161
-msgid "View Only"
-msgstr "仅查看"
-
-#: ../vnc.html:165
-msgid "Clip to Window"
-msgstr "限制/裁切窗口大小"
-
-#: ../vnc.html:168
-msgid "Scaling Mode:"
->>>>>>> 90a6c7bb
 msgstr "缩放模式："
 
 #: ../vnc.html:170
 msgid "None"
 msgstr "无"
 
-<<<<<<< HEAD
-#: ../vnc.html:215
+#: ../vnc.html:171
 msgid "Local scaling"
 msgstr "本地缩放"
 
-#: ../vnc.html:216
-msgid "Local Downscaling"
-msgstr "降低本地尺寸"
-
-#: ../vnc.html:217
+#: ../vnc.html:172
 msgid "Remote resizing"
-=======
-#: ../vnc.html:171
-msgid "Local Scaling"
-msgstr "本地缩放"
-
-#: ../vnc.html:172
-msgid "Remote Resizing"
->>>>>>> 90a6c7bb
 msgstr "远程调整大小"
 
 #: ../vnc.html:177
@@ -311,25 +262,16 @@
 msgid "Path:"
 msgstr "路径："
 
-<<<<<<< HEAD
-#: ../vnc.html:254
+#: ../vnc.html:214
 msgid "Automatic reconnect"
 msgstr "自动重新连接"
 
-#: ../vnc.html:257
+#: ../vnc.html:217
 msgid "Reconnect delay (ms):"
-=======
-#: ../vnc.html:214
-msgid "Automatic Reconnect"
-msgstr "自动重新连接"
-
-#: ../vnc.html:217
-msgid "Reconnect Delay (ms):"
->>>>>>> 90a6c7bb
 msgstr "重新连接间隔 (ms)："
 
 #: ../vnc.html:222
-msgid "Show Dot when No Cursor"
+msgid "Show dot when no cursor"
 msgstr "无光标时显示点"
 
 #: ../vnc.html:227
@@ -387,7 +329,7 @@
 msgstr "密码："
 
 #: ../vnc.html:312
-msgid "Send Credentials"
+msgid "Send credentials"
 msgstr "发送凭证"
 
 #: ../vnc.html:321
